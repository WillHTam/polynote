--- conflicted
+++ resolved
@@ -47,13 +47,7 @@
     "io.circe" %% "circe-yaml" % "0.9.0",
     "io.circe" %% "circe-generic" % "0.10.0",
     "io.get-coursier" %% "coursier" % "1.1.0-M9",
-    "io.get-coursier" %% "coursier-cache" % "1.1.0-M9",
-<<<<<<< HEAD
-    "org.scalatest" %% "scalatest" % "3.0.5" % "test",
-    "org.scalacheck" %% "scalacheck" % "1.14.0" % "test"
-=======
-    "black.ninia" % "jep" % "3.8.2"
->>>>>>> d79aa723
+    "io.get-coursier" %% "coursier-cache" % "1.1.0-M9"
   )
 ).dependsOn(`polynote-runtime`)
 
